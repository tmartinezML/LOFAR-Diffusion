from datetime import datetime
from pathlib import Path

import torch
import numpy as np

from datasets.datasets import ImagePathDataset
from model.sample import sample_batch
import model.posthoc_ema as phema
from model.init_utils import (
    load_model_from_folder,
    load_snapshot,
)
from utils.device_utils import distribute_model, set_visible_devices
from utils.paths import MODEL_PARENT, ANALYSIS_PARENT

# File name number formatting


def fmt(v):
    match v:
        case int() if not v % 1000:
            return f"{v / 1000:.0f}k"
        case int():
            return str(v)
        case float() if v >= 1:
            return f"{v:.2f}"
        case float():
            return f"{v:.2e}"


def batch_st_sampling(
    model_name,
    n_samples=4000,
    n_devices=1,
    context_fn=None,  # Call signature!
    labels=None,
    comment=None,
    snapshot_it=0,
    sample_kwargs={},
    out_folder_name=None,
    posthoc_sigma=None,
    model_key="ema_model",
    return_steps=True,
):

    # Set paths
    out_folder = ANALYSIS_PARENT / (out_folder_name or model_name)
    out_folder.mkdir(exist_ok=True)
    model_dir = MODEL_PARENT / model_name

    # Sampling setup
    batch_size = 1000 * n_devices
    n_batches = max(int(n_samples / batch_size), 1)
    print(f"Sampling {n_batches} batches.")

    # Labels setup
    if labels is not None:
        labels = labels.reshape(n_batches, -1)

    # Load model
    if snapshot_it:
        model = load_snapshot(model_dir, snapshot_it)
    elif posthoc_sigma:
        model = phema.posthoc_model(
            phema.gamma_from_sigma(posthoc_sigma),
            model_dir / "power_ema",
        )
    else:
        model = load_model_from_folder(model_dir, key=model_key)
    model, _ = distribute_model(model, n_devices=n_devices)

    # Output file for samples
    outfile_specifier = (
        f"{batch_size * n_batches}"
        + "_" * bool(len(sample_kwargs))
        + "_".join(f"{k}={fmt(v)}" for k, v in sample_kwargs.items())
    )
    if snapshot_it:
        outfile_specifier = f"it={snapshot_it}_" + outfile_specifier
    if posthoc_sigma:
        outfile_specifier = f"ph-sigma={posthoc_sigma:.2f}_{outfile_specifier}"
    if comment:
        outfile_specifier = f"{comment}_{outfile_specifier}"

    out_file = out_folder / f"{model_dir.name}_samples_{outfile_specifier}.pt"

    # Sample from model
    batch_list = []
    context_list = []
    for i in range(n_batches):
        print(f"Sampling batch {i+1}/{n_batches}...")

        # Generate context vector:
        context_batch = context_fn(batch_size) if context_fn else None
        context_list.append(context_batch)

        batch = sample_batch(
            model,
            bsize=batch_size,
            context_batch=(
                torch.tensor(context_batch).reshape(batch_size, -1)
                if context_fn
                else None
            ),
            label_batch=torch.Tensor(labels[i]) if labels is not None else None,
            return_steps=return_steps,
            **sample_kwargs,
        )
        batch_list.append(batch)

    model = (
        model.module.to("cpu")
        if isinstance(model, torch.nn.DataParallel)
        else model.to("cpu")
    )

    # Output of sample_batch is list with T+1 entries of shape
    # (bsize, 1, 80, 80).
    # Batch_list is a list of such lists with n_batches entries,
    # i.e. n_batches x (T+1) x (bsize, 1, 80, 80).
    # We want it as a single tensor of shape
    # (n_batches * bsize, T+1, 1, 80, 80).
    if return_steps:
        batch_st = torch.concat([torch.stack(b, dim=1) for b in batch_list]).cpu()

    # If return_steps is False, we only have the final image, i.e. a list
    # of tensors of shape (bsize, 1, 80, 80).
    else:
        batch_st = torch.concat(batch_list).cpu()

    # Scale images from [-1, 1] to [0, 1]
    batch_st = (batch_st + 1) / 2
    torch.save(batch_st, out_file)

    # Save context
    if context_fn is not None:
        np.save(
            out_folder / f"{out_file.stem.replace('samples', 'context')}",
            np.concatenate(context_list),
        )

    # Release GPU memory
    del model, batch_st
    torch.cuda.empty_cache()


def sample_snapshot_loop(
    model_name,
    snapshot_its: list,
    n_samples=4000,
    n_devices=1,
    timesteps=25,
    comment=None,
    sample_kwargs={},
):
    # Set paths
    out_folder = ANALYSIS_PARENT / model_name / "snapshot_samples"
    out_folder.mkdir(exist_ok=True)
    model_dir = MODEL_PARENT / model_name

    # Sampling setup
    diffusion.timesteps = timesteps
    batch_size = 1000 * n_devices
    n_batches = int(n_samples / batch_size)
    print(f"Sampling {n_batches } batches.")

    for it in snapshot_its:
        print(f"Sampling from snapshot {it}...")

        # Load model and diffusion
        model = load_snapshot(model_dir, it)
        model, _ = distribute_model(model, n_devices=n_devices)

        # Output file for samples
        outfile_specifier = (
            f"{batch_size * n_batches}"
            + "_" * bool(len(sample_kwargs))  # Add '_' if kwargs are present
            + "_".join(f"{k}={fmt(v)}" for k, v in sample_kwargs.items())
        )
        outfile_specifier = f"it={it}_" + outfile_specifier
        if comment:
            outfile_specifier = f"{comment}_{outfile_specifier}"
        out_file = out_folder / f"{model_dir.name}_samples_{outfile_specifier}.pt"

        # Sample from model
        batch_list = []
        for i in range(n_batches):
            print(f"Sampling batch {i+1}/{n_batches}...")
            batch = sample_batch(
                model, bsize=batch_size, return_steps=False, **sample_kwargs
            )
            batch_list.append(batch)

        # Here, output of sample_batch is a tensor of shape (bsize, 1, 80, 80).
        # Batch_list is a list of such tensors with n_batches entries,
        # i.e. n_batches x (bsize, 1, 80, 80).
        # We want it as a single tensor of shape (n_batches * bsize, 1, 80, 80).
        batch_st = torch.concat(batch_list).cpu()

        # Scale images from [-1, 1] to [0, 1]
        batch_st = (batch_st + 1) / 2

        # Save to file
        torch.save(batch_st, out_file)

        # Release GPU memory
        model = (
            model.module.to("cpu")
            if isinstance(model, torch.nn.DataParallel)
            else model.to("cpu")
        )

    # Release GPU memory
    del model, diffusion, batch_st
    torch.cuda.empty_cache()


if __name__ == "__main__":
    from datasets.datasets import TrainDataset
    import utils.paths as paths
    from scipy.special import boxcox, inv_boxcox
    from scipy.stats import norm, rv_histogram
    from sklearn import preprocessing as pr

    """
    # Load dataset to get max-val histogram
    dset = TrainDataset(paths.LOFAR_SUBSETS["0-clip"])
    max_vals = dset.max_values.numpy()
    max_hist = np.histogram(max_vals, bins=100)

    # Apply power-transform to make distribution more gaussian
    dset.transform_max_vals()
    boxcox_lambda = dset.box_cox_lambda
    max_tr = boxcox(max_vals, boxcox_lambda)
    max_tr_sc = pr.scale(max_tr)

    # Make model distribution from histogram for sampling
    hist_tr_sc = np.histogram(max_tr_sc, bins=100)
    model_dist = rv_histogram(hist_tr_sc, density=False)

    def context_fn(bsize):
        return model_dist.rvs(size=bsize)
    """

    # Set up devices
    n_gpu = 2
    dev_ids = set_visible_devices(n_gpu)
    print(f"Using GPU {dev_ids[:n_gpu]}")

    # Sampling parameters
<<<<<<< HEAD
    model_name = "FIRST_QKV-Corr"
    n_samples = 8_000
=======
    model_name = "LOFAR_QKV-Corr"
    n_samples = 10_000
>>>>>>> 2160c4f8

    # Use this when sampling class-conditioned:
    '''
    # Labels for sampling: equal amounts of 1, 2, 3, 4
    unique_labels = [
        0,
        1,
        2,
        3,
    ]
    labels = np.concatenate(
        [np.full(n_samples // len(unique_labels), l) for l in unique_labels]
    )
    '''
    batch_st_sampling(
        model_name,
        n_samples=n_samples,
        n_devices=n_gpu,
        # context_fn=context_fn,
        sample_kwargs={
            "guidance_strength": 0.1,
        },
        # labels=labels,
        return_steps=True,
        # model_key="model",
        # posthoc_sigma=.07,
        # snapshot_it=100_000,
        # out_folder_name=f"{model_name}/unconditioned"
        # comment="QKV-corrected",
    )

    print(f"Finished sampling {n_samples:_} samples from {model_name}.")

    """

    snapshot_its = [20_000 * n for n in range(1, 5)]
    n_samples = 4_000

    sample_snapshot_loop(
        model_name, snapshot_its, n_devices=n_gpu, n_samples=n_samples,
    )
    print(f"Finished sampling {n_samples:_} samples from {model_name}.")
    """<|MERGE_RESOLUTION|>--- conflicted
+++ resolved
@@ -249,13 +249,8 @@
     print(f"Using GPU {dev_ids[:n_gpu]}")
 
     # Sampling parameters
-<<<<<<< HEAD
     model_name = "FIRST_QKV-Corr"
     n_samples = 8_000
-=======
-    model_name = "LOFAR_QKV-Corr"
-    n_samples = 10_000
->>>>>>> 2160c4f8
 
     # Use this when sampling class-conditioned:
     '''
